--- conflicted
+++ resolved
@@ -31,12 +31,14 @@
     Projects,
     /// List all active Claude sessions
     Live,
-<<<<<<< HEAD
     /// Manage hooks
     Hooks {
         #[command(subcommand)]
         action: HooksAction,
     },
+    /// Manage slash commands
+    #[command(subcommand)]
+    Commands(CommandsSubcommand),
 }
 
 #[derive(Subcommand)]
@@ -68,10 +70,6 @@
         #[arg(long, default_value = "true")]
         interactive: bool,
     },
-=======
-    /// Manage slash commands
-    #[command(subcommand)]
-    Commands(CommandsSubcommand),
 }
 
 #[derive(Subcommand)]
@@ -107,5 +105,4 @@
 pub enum Scope {
     User,
     Project,
->>>>>>> 36a05179
 }